/*
Copyright 2017 The Kubernetes Authors.

Licensed under the Apache License, Version 2.0 (the "License");
you may not use this file except in compliance with the License.
You may obtain a copy of the License at

    http://www.apache.org/licenses/LICENSE-2.0

Unless required by applicable law or agreed to in writing, software
distributed under the License is distributed on an "AS IS" BASIS,
WITHOUT WARRANTIES OR CONDITIONS OF ANY KIND, either express or implied.
See the License for the specific language governing permissions and
limitations under the License.
*/

package main

import (
	"flag"
	"fmt"
	"os"
	"path"

	"github.com/kubernetes-csi/csi-driver-host-path/pkg/hostpath"
)

func init() {
	flag.Set("logtostderr", "true")
}

var (
<<<<<<< HEAD
	endpoint    = flag.String("endpoint", "unix://tmp/csi.sock", "CSI endpoint")
	driverName  = flag.String("drivername", "csi-hostpath", "name of the driver")
	nodeID      = flag.String("nodeid", "", "node id")
	showVersion = flag.Bool("version", false, "Show version.")
	// Set by the build process
	version = ""
=======
	endpoint   = flag.String("endpoint", "unix://tmp/csi.sock", "CSI endpoint")
	driverName = flag.String("drivername", "csi-hostpath", "name of the driver")
	nodeID     = flag.String("nodeid", "", "node id")
	ephemeral  = flag.Bool("ephemeral", false, "deploy in ephemeral mode")
>>>>>>> 46d99b0d
)

func main() {
	flag.Parse()

	if *showVersion {
		baseName := path.Base(os.Args[0])
		fmt.Println(baseName, version)
		return
	}

	handle()
	os.Exit(0)
}

func handle() {
	driver, err := hostpath.NewHostPathDriver(*driverName, *nodeID, *endpoint, *ephemeral)
	if err != nil {
		fmt.Printf("Failed to initialize driver: %s", err.Error())
		os.Exit(1)
	}
	driver.Run()
}<|MERGE_RESOLUTION|>--- conflicted
+++ resolved
@@ -30,19 +30,13 @@
 }
 
 var (
-<<<<<<< HEAD
 	endpoint    = flag.String("endpoint", "unix://tmp/csi.sock", "CSI endpoint")
 	driverName  = flag.String("drivername", "csi-hostpath", "name of the driver")
 	nodeID      = flag.String("nodeid", "", "node id")
+	ephemeral   = flag.Bool("ephemeral", false, "deploy in ephemeral mode")
 	showVersion = flag.Bool("version", false, "Show version.")
 	// Set by the build process
 	version = ""
-=======
-	endpoint   = flag.String("endpoint", "unix://tmp/csi.sock", "CSI endpoint")
-	driverName = flag.String("drivername", "csi-hostpath", "name of the driver")
-	nodeID     = flag.String("nodeid", "", "node id")
-	ephemeral  = flag.Bool("ephemeral", false, "deploy in ephemeral mode")
->>>>>>> 46d99b0d
 )
 
 func main() {
